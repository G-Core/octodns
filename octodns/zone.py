--- conflicted
+++ resolved
@@ -69,13 +69,9 @@
         changes = []
 
         # Find diffs & removes
-<<<<<<< HEAD
         for record in self.records:
-=======
-        for record in filter(_is_eligible, self.records):
             if record.ignored:
                 continue
->>>>>>> 98e06700
             try:
                 desired_record = desired_records[record]
                 if desired_record.ignored:
@@ -104,13 +100,9 @@
         # Find additions, things that are in desired, but missing in ourselves.
         # This uses set math and our special __hash__ and __cmp__ functions as
         # well
-<<<<<<< HEAD
         for record in desired.records - self.records:
-=======
-        for record in filter(_is_eligible, desired.records - self.records):
             if record.ignored:
                 continue
->>>>>>> 98e06700
             if not target.supports(record):
                 self.log.debug('changes:  skipping record=%s %s - %s does not '
                                'support it', record.fqdn, record._type,
