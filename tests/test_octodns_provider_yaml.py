--- conflicted
+++ resolved
@@ -369,8 +369,7 @@
         with self.assertRaises(SubzoneRecordException) as ctx:
             source.populate(zone)
         self.assertEquals('Record www.sub.unit.tests. is under a managed '
-<<<<<<< HEAD
-                          'subzone', ctx.exception.message)
+                          'subzone', text_type(ctx.exception))
 
 
 class TestOverridingYamlProvider(TestCase):
@@ -405,7 +404,4 @@
         }, got['a'].data)
 
         # And we have a new override
-        self.assertTrue('added' in got)
-=======
-                          'subzone', text_type(ctx.exception))
->>>>>>> 84b7cd88
+        self.assertTrue('added' in got)