--- conflicted
+++ resolved
@@ -35,11 +35,7 @@
 
         # without it we see everything
         source.populate(zone)
-<<<<<<< HEAD
-        self.assertEquals(21, len(zone.records))
-=======
-        self.assertEquals(20, len(zone.records))
->>>>>>> a63fb06b
+        self.assertEquals(22, len(zone.records))
 
         source.populate(dynamic_zone)
         self.assertEquals(5, len(dynamic_zone.records))
@@ -62,20 +58,12 @@
 
             # We add everything
             plan = target.plan(zone)
-<<<<<<< HEAD
-            self.assertEquals(18, len([c for c in plan.changes
-=======
-            self.assertEquals(17, len([c for c in plan.changes
->>>>>>> a63fb06b
+            self.assertEquals(19, len([c for c in plan.changes
                                        if isinstance(c, Create)]))
             self.assertFalse(isfile(yaml_file))
 
             # Now actually do it
-<<<<<<< HEAD
-            self.assertEquals(18, target.apply(plan))
-=======
-            self.assertEquals(17, target.apply(plan))
->>>>>>> a63fb06b
+            self.assertEquals(19, target.apply(plan))
             self.assertTrue(isfile(yaml_file))
 
             # Dynamic plan
@@ -99,11 +87,7 @@
 
             # A 2nd sync should still create everything
             plan = target.plan(zone)
-<<<<<<< HEAD
-            self.assertEquals(18, len([c for c in plan.changes
-=======
-            self.assertEquals(17, len([c for c in plan.changes
->>>>>>> a63fb06b
+            self.assertEquals(19, len([c for c in plan.changes
                                        if isinstance(c, Create)]))
 
             with open(yaml_file) as fh:
